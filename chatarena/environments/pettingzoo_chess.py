from pettingzoo.classic.chess.chess_utils import *
import re
from pettingzoo.classic import chess_v5

from chatarena.environments.base import Environment, TimeStep
from typing import List, Dict, Union

from ..message import Message, MessagePool
from ..config import EnvironmentConfig


def action_string_to_alphazero_format(action: str, player_index: int) -> int:
    pattern = r"Move \((\d), (\d)\) to \((\d), (\d)\)"
    match = re.match(pattern, action)

    if not match:
        return -1

    coords = [int(coord) for coord in match.groups()]
    x1, y1, x2, y2 = coords

    if player_index == 1:
        x1, y1, x2, y2 = 7 - x1, 7 - y1, 7 - x2, 7 - y2
    move = chess.Move(from_square=8 * y1 + x1, to_square=8 * y2 + x2, promotion=None)
    move_plane = get_move_plane(move)

    return x1 * 8 * 73 + y1 * 73 + move_plane


class ChessEnvironment(Environment):
    type_name = "pettingzoo:chess"

    def __init__(self, player_names: List[str], **kwargs):
        super().__init__(player_names)
        self.env = chess_v5.env(render_mode="ansi")
<<<<<<< HEAD

        # The "state" of the environment is maintained by the message pool
        self.message_pool = MessagePool()
        self._terminal = False

        self.reset()
=======
        # The "state" of the environment is maintained by the message pool
        self.message_pool = MessagePool()
        self.reset()

>>>>>>> 47a0917b

    def reset(self):
        self.env.reset()
        self.current_player = 0
        self.turn = 0
<<<<<<< HEAD
        self.message_pool.reset()
        self._terminal = False

        return TimeStep(observation=self.get_observation(), reward=self.get_zero_rewards(), terminal=False)

    def to_config(self) -> EnvironmentConfig:
        return EnvironmentConfig(env_type=self.type_name, player_names=self.player_names)
=======
        obs_dict, reward, terminal, truncation, info = self.env.last()
        observation = self.get_observation()
        return TimeStep(observation=observation, reward=reward, terminal=terminal)
>>>>>>> 47a0917b

    def get_next_player(self) -> str:
        return self.player_names[self.current_player]

    def get_observation(self, player_name=None) -> List[Message]:
        if player_name is None:
            return self.message_pool.get_all_messages()
        else:
            return self.message_pool.get_visible_messages(player_name, turn=self.turn + 1)

    def _moderator_speak(self, text: str, visible_to: Union[str, List[str]] = "all"):
        """
        moderator say something
        """
        message = Message(agent_name="Moderator", content=text, turn=self.turn, visible_to=visible_to)
        self.message_pool.append_message(message)

    def is_terminal(self) -> bool:
        return self._terminal

    def step(self, player_name: str, action: str) -> TimeStep:
        assert player_name == self.get_next_player(), f"Wrong player! It is {self.get_next_player()} turn."
        self._moderator_speak("\n" + self.env.render())

        message = Message(agent_name=player_name, content=action, turn=self.turn)
        self.message_pool.append_message(message)
        # Convert the action to the AlphaZero format
        alphazero_move = action_string_to_alphazero_format(action, self.current_player)
        if alphazero_move == -1:
            raise ValueError(f"Invalid action: {action}")

        obs_dict, reward, terminal, truncation, info = self.env.last()
        self.env.step(alphazero_move)
<<<<<<< HEAD
        terminal = termination
        self._terminal = terminal  # Update the terminal state
        reward = reward  # TODO: bug here, reward needs to be a dict
=======
>>>>>>> 47a0917b

        self.current_player = 1 - self.current_player
        self.turn += 1

        return TimeStep(observation=self.get_observation(), reward=reward, terminal=terminal)

    def check_action(self, action: str, agent_name: str) -> bool:
        # This can be implemented depending on how you want to validate actions for a given agent
        alphazero_move = action_string_to_alphazero_format(action, self.current_player)
        if alphazero_move == -1:
            return False
        elif self.env.last()[0]["action_mask"][alphazero_move] == 0:
            return False
        else:
            return True

    def print(self):
        print(self.env.render())


def test_chess_environment():
    player_names = ["player1", "player2"]
    env = ChessEnvironment(player_names)

    env.reset()
    assert env.get_next_player() == "player1"
    env.print()

    # Move sequence: 1. e4 e5 2. Nf3 Nc6
    moves = ["Move (4, 1) to (4, 3)", "Move (4, 6) to (4, 4)",
             "Move (6, 0) to (5, 2)", "Move (1, 7) to (2, 5)"]

    for i, move in enumerate(moves):
        assert env.check_action(move, env.get_next_player())
        timestep = env.step(env.get_next_player(), move)
        print(timestep.reward)
        print(timestep.terminal)
        env.print()


if __name__ == "__main__":
    env = chess_v5.env()

    # Test the conversion function with an example action string
    action = "Move (0, 1) to (0, 3)"
    alphazero_move = action_string_to_alphazero_format(action, 0)
    print(alphazero_move)

    test_chess_environment()<|MERGE_RESOLUTION|>--- conflicted
+++ resolved
@@ -33,37 +33,27 @@
     def __init__(self, player_names: List[str], **kwargs):
         super().__init__(player_names)
         self.env = chess_v5.env(render_mode="ansi")
-<<<<<<< HEAD
 
         # The "state" of the environment is maintained by the message pool
         self.message_pool = MessagePool()
         self._terminal = False
-
         self.reset()
-=======
-        # The "state" of the environment is maintained by the message pool
-        self.message_pool = MessagePool()
-        self.reset()
-
->>>>>>> 47a0917b
 
     def reset(self):
         self.env.reset()
         self.current_player = 0
         self.turn = 0
-<<<<<<< HEAD
         self.message_pool.reset()
-        self._terminal = False
 
-        return TimeStep(observation=self.get_observation(), reward=self.get_zero_rewards(), terminal=False)
+        obs_dict, reward, terminal, truncation, info = self.env.last()
+        observation = self.get_observation()
+        self._terminal = terminal
+        return TimeStep(observation=observation, reward=reward, terminal=terminal)
+
 
     def to_config(self) -> EnvironmentConfig:
         return EnvironmentConfig(env_type=self.type_name, player_names=self.player_names)
-=======
-        obs_dict, reward, terminal, truncation, info = self.env.last()
-        observation = self.get_observation()
-        return TimeStep(observation=observation, reward=reward, terminal=terminal)
->>>>>>> 47a0917b
+
 
     def get_next_player(self) -> str:
         return self.player_names[self.current_player]
@@ -96,13 +86,10 @@
             raise ValueError(f"Invalid action: {action}")
 
         obs_dict, reward, terminal, truncation, info = self.env.last()
+        print(obs_dict["action_mask"])
         self.env.step(alphazero_move)
-<<<<<<< HEAD
-        terminal = termination
         self._terminal = terminal  # Update the terminal state
         reward = reward  # TODO: bug here, reward needs to be a dict
-=======
->>>>>>> 47a0917b
 
         self.current_player = 1 - self.current_player
         self.turn += 1
